"""Module containing the BayesNet class."""
import networkx as nx
import graphviz as gv


class BayesNet:
    """Representation of a Bayesian Network.

    Attributes:
    nodes (dict{str->Node}): dict mapping each nodes name to its node object.
    graph (DiGraph): network x visual representation of the bayes net.
    """

    nodes = None
    graph = None

    def __init__(self, nodes, graph):
        """
        Create the Bayesian Network.

        Parameters:
            nodes (dict{name(str) -> node(Node)}): dict mapping each node's name to its node object.
        """
        self.nodes = nodes
        self.graph = graph

    def get_random_workstation_observations(self, seed = None):
        """
        Create a dictionary of random workstation observations

        Returns: 
            o_nodes (dict(str->bool)): dictionary of observed string node names with respective True/False observations
        """
        if seed is not None:
            random.seed(seed)

        o_nodes = dict()
        for node_str in self.nodes:
            # check to see if that's a workstation node
            if node_str[0] == 'w':
                o_nodes[node_str] = random.random() > 0.5
        return o_nodes
        
    def get_MAP_estimate(self, q_nodes, observations):
        """
        Compute the most likely configuration of the network given the evidence.

        Parameters:
            q_nodes (set(str)): set of nodes to get MAP estimate for
            observations (dict(str->value)): dict mapping node name to its observed value
        """
<<<<<<< HEAD
        raise NotImplementedError()
=======
        ordering = self.get_order(q_nodes, observations)
        print(ordering)
        buckets = self.bucket_elimination(q_nodes, observations)
        map_estimate = {ordering[0]: bool(np.argmax(buckets[ordering[0]]["prob"]))}
        for node in ordering[1:]:
            print(map_estimate)
            if node not in q_nodes:
                return map_estimate
            else:
                argmax_node = buckets[node]
                assignment = tuple(map_estimate[node] for node in argmax_node.index.names if node in map_estimate.keys())
                print(assignment)
                print(argmax_node)
                map_estimate[node] = argmax_node.loc[assignment][node]
        return map_estimate

>>>>>>> c6713232
        
    def get_posterior(self, q_nodes, o_nodes=dict()):
        """
        Compute the posterior distribution for the query nodes given observations.

        Parameters:
            q_nodes (list[string]): list of string names of nodes queried nodes
            o_nodes (dict(str->bool)): dictionary of observed string node names with respective True/False observations
        Return:
            dictionary of most likely probabilities
        """
        raise NotImplementedError()


    def bucket_elimination(self, q_nodes, observations):
        """
        Perform bucket elimination. 

        Parameters:
            q_nodes: a list of string names for query nodes
            observations: a dictionary mapping node names to observations
        """
        # 1. (initialize buckets)
        ordering = BayesNet.get_order(self, q_nodes, observations) # list
        cpts = [self.nodes[node].probabilities for node in ordering]
        buckets = dict()
        for b in ordering: 
            buckets[b] = []
        # Go through each cpt function, add it to the highest ranked bucket for which the cpt includes the bucket's node
        for cpt in reversed(cpts):
            for node in reversed(ordering):
                if node in cpt.columns:
                    buckets[node].append(cpt)
                    break


        # 2. (Backwards)
        for i, node in reversed(list(enumerate(ordering[1:]))):
            i += 1
#             print('node', node, 'i', i)
#             print('ordering', ordering[:i])
            # If an observation exists for the current bucket
            if node in observations.keys():
                for j, func in enumerate(buckets[node]):
                    buckets[node].pop(j)
                    new_func = func[func[node] == observations[node]]
                    new_func = new_func.drop(columns=[node])
                    new_node = BayesNet.get_new_node(new_func, buckets, ordering)
                    buckets[new_node].append(new_func)

            else:
                max_or_sum = max if (node in q_nodes) else sum
                product_func = BayesNet.bucket_product(buckets[node])
                eliminated_func = BayesNet.eliminate_node(node, product_func, max_or_sum)
                new_node = BayesNet.get_new_node(eliminated_func, buckets, ordering)
                buckets[new_node].append(eliminated_func)
                if max_or_sum == max:
                    argmax_func = BayesNet.eliminate_node(node, product_func, np.argmax)
                    midx = pd.MultiIndex.from_frame(argmax_func[argmax_func.columns[:-1]])
                    argmax_func = argmax_func[['prob']].set_index(midx)
                    argmax_func.rename(columns={'prob': node}, inplace=True)
                    argmax_func[node] = argmax_func[node].apply(lambda x: x==1)
                    buckets[node] = argmax_func

        final_node = ordering[0]
        final_product = BayesNet.bucket_product(buckets[final_node])
        buckets[final_node] = final_product

        return buckets

    
    @staticmethod
    def bucket_product(funcs):
        """
        Creates a single function that is the product of multiple functions.
        Used by bucket elimination to get the product of all the functions in a bucket.
        """
        # Get set of nodes involved in all the functions
        nodes = set()
        for func in funcs: 
            nodes = nodes.union(set(func.columns))
        nodes.remove('prob')
        nodes = list(nodes)
        # Create all permutations of node assignments
        node_values = [True, False] # Assumes binary nodes (must implement different logic to get node_values if nodes aren't binary)
        perms = set()
        for c in itertools.combinations_with_replacement(node_values, len(nodes)):
            for p in itertools.permutations(c):
                perms.add(p)
        # Convert func dfs to dfs with a multiindex corresponding to node assignments
        # Only column left is 'prob' column
        mi_funcs = []
        for func in funcs:
            midx = pd.MultiIndex.from_frame(func[func.columns[:-1]])
            mi_funcs.append(func[['prob']].set_index(midx))
        # Compute the probability for each assignment and create new df
        rows = []
        for perm in perms:
            assignment = dict(zip(nodes, perm))
            product = 1
            for mi_func in mi_funcs:
                key = tuple(assignment[node] for node in mi_func.index.names)
                product *= mi_func.loc[key]['prob']
            rows.append(list(perm)+[product])
        return pd.DataFrame(rows, columns=nodes+['prob'])

    @staticmethod
    def eliminate_node(node, func, elim_func):
        """
        Takes a function and a node to sum out of the function.
        Used by bucket elimination at each bucket after func_product() to sum out the bucket's node.
        """
        node_values = [True, False]
        nodes = list(func.columns)
        nodes.remove(node)
        nodes.remove('prob')
        # Get all permutations of node assignmnets not being summed out
        perms = []
        for perm in func[nodes].drop_duplicates().iterrows():
            perms.append(tuple(perm[1]))
        midx = pd.MultiIndex.from_frame(func[nodes])
        mi_func = func[[node, 'prob']].set_index(midx)
        rows = []
        for perm in perms:
            probability = elim_func(mi_func.loc[perm].prob)
            rows.append(list(perm)+[probability])
        return pd.DataFrame(rows, columns=nodes+['prob'])


    @staticmethod
    def get_new_node(func, buckets, ordering):
        """
        Helper function for bucket elimination. Returns the bucket in which to place the provided function.
        """
        for node in reversed(ordering):
            if node in func.columns:
                return node
    
        
    def get_order(self, q_nodes, observations):
        """Greedy Search for constructing bucket elimination ordering"""
        nodes = set(self.nodes.keys()) - set(q_nodes).union(set(observations.keys()))
        graph = self.graph.subgraph(nodes).copy()
        hidden_ordering = []
        for _ in range(len(nodes)):
            node = BayesNet.argmin_of_f(nodes, graph)
            hidden_ordering.append(node)
            nodes.remove(node)
            graph.remove_node(node)
        return list(q_nodes) + hidden_ordering + list(observations.keys())


    @staticmethod
    def argmin_of_f(f, nodes, graph):
        """Returns the argmin (over nodes) of f(node, graph) """
        min_node = None
        min_score = np.infty
        for node in nodes:
            score = len(graph.succ[node]) + len(graph.pred[node])
            if score < min_score:
                min_score = score
                min_node = node
        return node

    def draw_net(self, ax=None):
        """Draw a diagram of the network."""
        nx.draw(
            self.graph,
            with_labels=True,
            pos=nx.get_node_attributes(self.graph, "pos"),
            node_color="orange",
            node_size=500,
            ax=ax,
        )

    def get_cpt_diagram(self, rank_labels=["a", "s", "w"], format_type=None, size=None):
        """
        Draw the graph (but have CPTs as labels).

        Args:
            rank_labels (List[str]): Labels to place on the same rank in the graph

        Returns:
            bytes: Rendered PNG of graph
        """
        dot_graph = gv.Digraph(strict=True)
        if format_type is not None:
            dot_graph.format = format_type
        if size is not None:
            dot_graph.size = size

        key_to_subgraph = {
            key: gv.Digraph(name=key, graph_attr={"rank": "same"})
            for key in rank_labels
        }

        for node_key, node in self.nodes.items():
            if node_key[0] in key_to_subgraph:
                graph_to_use = key_to_subgraph[node_key[0]]
            else:
                graph_to_use = dot_graph

            graph_to_use.node(node_key, node.get_html_cpt(), shape="oval")

        for _, subgraph in key_to_subgraph.items():
            dot_graph.subgraph(subgraph)

        for edge in self.graph.edges:
            dot_graph.edge(*edge)

        return dot_graph<|MERGE_RESOLUTION|>--- conflicted
+++ resolved
@@ -49,9 +49,6 @@
             q_nodes (set(str)): set of nodes to get MAP estimate for
             observations (dict(str->value)): dict mapping node name to its observed value
         """
-<<<<<<< HEAD
-        raise NotImplementedError()
-=======
         ordering = self.get_order(q_nodes, observations)
         print(ordering)
         buckets = self.bucket_elimination(q_nodes, observations)
@@ -68,7 +65,6 @@
                 map_estimate[node] = argmax_node.loc[assignment][node]
         return map_estimate
 
->>>>>>> c6713232
         
     def get_posterior(self, q_nodes, o_nodes=dict()):
         """
